--- conflicted
+++ resolved
@@ -101,7 +101,6 @@
             backend.apply_migrations(migrations)
             backend.rollback_migrations(migrations)
 
-<<<<<<< HEAD
     def test_lock(self, backend):
         """
         Test that :meth:`~yoyo.backends.DatabaseBackend.lock`
@@ -148,7 +147,7 @@
                 assert False, "Execution should never reach this point"
 
         thread.join()
-=======
+
 
 class TestInitConnection(object):
 
@@ -181,5 +180,4 @@
         backend = MockPGBackend('', '')
         backend.rollback()
         assert backend.connection.cursor().execute.call_args == \
-                call('SET search_path TO foo')
->>>>>>> 7b7a9bf7
+                call('SET search_path TO foo')