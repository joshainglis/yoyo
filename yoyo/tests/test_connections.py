--- conflicted
+++ resolved
@@ -78,11 +78,7 @@
         (backends.SQLiteBackend, 'sqlite3', call('northwind')),
         (backends.PostgresqlBackend, 'psycopg2',
          call(user='scott', password='tiger', port=42,
-<<<<<<< HEAD
-              host='db.example.org', dbname='northwind')),
-=======
               host='db.example.org', dbname='northwind', foo='bar')),
->>>>>>> 58208c32
 
     ]
     for cls, driver_module, connect_args in cases:
