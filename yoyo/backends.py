# Copyright 2015 Oliver Cope
#
# Licensed under the Apache License, Version 2.0 (the "License");
# you may not use this file except in compliance with the License.
# You may obtain a copy of the License at
#
#     http://www.apache.org/licenses/LICENSE-2.0
#
# Unless required by applicable law or agreed to in writing, software
# distributed under the License is distributed on an "AS IS" BASIS,
# WITHOUT WARRANTIES OR CONDITIONS OF ANY KIND, either express or implied.
# See the License for the specific language governing permissions and
# limitations under the License.

from datetime import datetime
from contextlib import contextmanager
from importlib import import_module
from itertools import count
from logging import getLogger

import os
import time

from . import exceptions, utils
from .migrations import topological_sort

logger = getLogger('yoyo.migrations')


class TransactionManager(object):
    """
    Returned by the :meth:`~yoyo.backends.DatabaseBackend.transaction`
    context manager.

    If rollback is called, the transaction is flagged to be rolled back
    when the context manager block closes
    """

    def __init__(self, backend):
        self.backend = backend
        self._rollback = False

    def __enter__(self):
        self._do_begin()
        return self

    def __exit__(self, exc_type, value, traceback):
        if exc_type:
            self._do_rollback()
            return None

        if self._rollback:
            self._do_rollback()
        else:
            self._do_commit()

    def rollback(self):
        """
        Flag that the transaction will be rolled back when the with statement
        exits
        """
        self._rollback = True

    def _do_begin(self):
        """
        Instruct the backend to begin a transaction
        """
        self.backend.begin()

    def _do_commit(self):
        """
        Instruct the backend to commit the transaction
        """
        self.backend.commit()

    def _do_rollback(self):
        """
        Instruct the backend to roll back the transaction
        """
        self.backend.rollback()


class SavepointTransactionManager(TransactionManager):

    id = None
    id_generator = count(1)

    def _do_begin(self):
        assert self.id is None
        self.id = 'sp_{}'.format(next(self.id_generator))
        self.backend.savepoint(self.id)

    def _do_commit(self):
        """
        This does nothing.

        Trying to the release savepoint here could cause an database error in
        databases where DDL queries cause the transaction to be committed
        and all savepoints released.
        """

    def _do_rollback(self):
        self.backend.savepoint_rollback(self.id)


class DatabaseBackend(object):

    driver_module = None
    connection = None
    lock_table = 'yoyo_lock'
    create_migration_table_sql = """
        CREATE TABLE {table_name_quoted} (
            id VARCHAR(255) NOT NULL PRIMARY KEY,
            ctime TIMESTAMP
        )"""
    create_lock_table_sql = """
        CREATE TABLE {table_name_quoted} (
            locked INT DEFAULT 1,
            ctime TIMESTAMP,
            pid INT NOT NULL,
            PRIMARY KEY (locked)
        )"""
    list_tables_sql = "SELECT table_name FROM information_schema.tables"
    is_applied_sql = """
        SELECT COUNT(1) FROM {0.migration_table_quoted}
        WHERE id=?"""
    insert_migration_sql = """
        INSERT INTO {0.migration_table_quoted} (id, ctime)
        VALUES (?, ?)"""
    delete_migration_sql = "DELETE FROM {0.migration_table_quoted} WHERE id=?"
    applied_ids_sql = "SELECT id FROM {0.migration_table_quoted} ORDER by ctime"
    create_test_table_sql = """
        CREATE TABLE {table_name_quoted}
        (id INT PRIMARY KEY)"""

    _driver = None
    _in_transaction = False

    def __init__(self, dburi, migration_table):
        self.uri = dburi
        self.DatabaseError = self.driver.DatabaseError
        self._connection = self.connect(dburi)
        self.init_connection(self._connection)
        self.migration_table = migration_table
        self.create_tables()
        self.has_transactional_ddl = self._check_transactional_ddl()

    def _load_driver_module(self):
        """
        Load the dbapi driver module and register the base exception class
        """
        driver = import_module(self.driver_module)
        exceptions.register(driver.DatabaseError)
        return driver

    @property
    def driver(self):
        if self._driver:
            return self._driver
        self._driver = self._load_driver_module()
        return self._driver

    @property
    def connection(self):
        return self._connection

<<<<<<< HEAD
    @property
    def migration_table_quoted(self):
        return self.quote_identifier(self.migration_table)

    @property
    def lock_table_quoted(self):
        return self.quote_identifier(self.lock_table)

    def quote_identifier(self, s):
        return '"{}"'.format(s)
=======
    def init_connection(self, connection):
        """
        Called when creating a connection or after a rollback. May do any
        db specific tasks required to make the connection ready for use.
        """
>>>>>>> 7b7a9bf7

    def _check_transactional_ddl(self):
        """
        Return True if the database supports committing/rolling back
        DDL statements within a transaction
        """
        table_name = 'yoyo_tmp_{}'.format(utils.get_random_string(10))
        table_name_quoted = self.quote_identifier(table_name)
        sql = self.create_test_table_sql.format(
            table_name_quoted=table_name_quoted)
        with self.transaction() as t:
            self.execute(sql)
            t.rollback()
        try:
            with self.transaction():
                self.execute("DROP TABLE {}".format(table_name_quoted))
        except self.DatabaseError:
            return True
        return False

    def list_tables(self):
        """
        Return a list of tables present in the backend.
        This is used by the test suite to clean up tables
        generated during testing
        """
        cursor = self.execute(self.list_tables_sql)
        return [row[0] for row in cursor.fetchall()]

    def transaction(self):
        if not self._in_transaction:
            return TransactionManager(self)

        else:
            return SavepointTransactionManager(self)

    def cursor(self):
        return self.connection.cursor()

    def commit(self):
        self.connection.commit()
        self._in_transaction = False

    def rollback(self):
        self.connection.rollback()
        self.init_connection(self.connection)
        self._in_transaction = False

    def begin(self):
        """
        Begin a new transaction
        """
        self._in_transaction = True
        self.execute("BEGIN")

    def savepoint(self, id):
        """
        Create a new savepoint with the given id
        """
        self.execute("SAVEPOINT {}".format(id))

    def savepoint_release(self, id):
        """
        Release (commit) the savepoint with the given id
        """
        self.execute("RELEASE SAVEPOINT {}".format(id))

    def savepoint_rollback(self, id):
        """
        Rollback the savepoint with the given id
        """
        self.execute("ROLLBACK TO SAVEPOINT {}".format(id))

    @contextmanager
    def disable_transactions(self):
        """
        Disable the connection's transaction support, for example by
        setting the isolation mode to 'autocommit'
        """
        self.rollback()
        yield

    @contextmanager
    def lock(self, timeout=10):
        """
        Create a lock to prevent concurrent migrations.

        :param timeout: duration in seconds before raising a LockTimeout error.
        """

        pid = os.getpid()
        self._insert_lock_row(pid, timeout)
        try:
            yield
        finally:
            self._delete_lock_row(pid)

    def _insert_lock_row(self, pid, timeout, poll_interval=0.5):
        started = time.time()
        while True:
            try:
                with self.transaction():
                    self.execute("INSERT INTO {} (locked, ctime, pid) "
                                 "VALUES (1, ?, ?)".format(self.lock_table_quoted),
                                 (datetime.utcnow(), pid))
            except self.DatabaseError:
                if timeout and time.time() > started + timeout:
                    cursor = self.execute("SELECT pid FROM {}"
                                        .format(self.lock_table_quoted))
                    row = cursor.fetchone()
                    if row:
                        raise exceptions.LockTimeout(
                            "Process {} has locked this database "
                            "(run yoyo break-lock to remove this lock)"
                            .format(row[0]))
                    else:
                        raise exceptions.LockTimeout(
                            "Database locked "
                            "(run yoyo break-lock to remove this lock)")
                time.sleep(poll_interval)
            else:
                return

    def _delete_lock_row(self, pid):
        with self.transaction():
            self.execute("DELETE FROM {} WHERE pid=?"
                         .format(self.lock_table_quoted),
                         (pid,))

    def break_lock(self):
        with self.transaction():
            self.execute("DELETE FROM {}" .format(self.lock_table_quoted))

    def execute(self, stmt, args=tuple()):
        """
        Create a new cursor, execute a single statement and return the cursor
        object
        """
        cursor = self.cursor()
        cursor.execute(self._with_placeholders(stmt), args)
        return cursor

    def create_tables(self):
        """
        Create the migrations and lock tables if they do not already exist.
        """
        statements = [
            self.create_migration_table_sql.format(
                table_name_quoted=self.migration_table_quoted),
            self.create_lock_table_sql.format(
                table_name_quoted=self.lock_table_quoted)
        ]

        for stmt in statements:
            try:
                with self.transaction():
                    self.execute(stmt)
            except self.DatabaseError:
                pass

    def _with_placeholders(self, sql):
        placeholder_gen = {'qmark': '?',
                           'named': ':s',
                           'format': '%s',
                           'pyformat': '%s'}.get(self.driver.paramstyle)
        if placeholder_gen is None:
            raise ValueError("Unsupported paramstyle: %r" %
                             (self.driver.paramstyle,))
        return sql.replace('?', placeholder_gen)

    def is_applied(self, migration):
        sql = self.is_applied_sql.format(self)
        return self.execute(sql, (migration.id,)).fetchone()[0] > 0

    def get_applied_migration_ids(self):
        """
        Return the list of migration ids in the order in which they
        were applied
        """
        sql = self.applied_ids_sql.format(self)
        return [row[0] for row in self.execute(sql).fetchall()]

    def to_apply(self, migrations):
        """
        Return the subset of migrations not already applied.
        """
        ms = (m for m in migrations if not self.is_applied(m))
        return migrations.__class__(topological_sort(ms),
                                    migrations.post_apply)

    def to_rollback(self, migrations):
        """
        Return the subset of migrations already applied and which may be
        rolled back.

        The order of migrations will be reversed.
        """
        ms = (m for m in migrations if self.is_applied(m))
        return migrations.__class__(reversed(topological_sort(ms)),
                                    migrations.post_apply)

    def apply_migrations(self, migrations, force=False):
        if migrations:
            self.apply_migrations_only(migrations, force=force)
            self.run_post_apply(migrations, force=force)

    def apply_migrations_only(self, migrations, force=False):
        """
        Apply the list of migrations, but do not run any post-apply hooks
        present.
        """
        if not migrations:
            return
        for m in migrations:
            try:
                self.apply_one(m, force=force)
            except exceptions.BadMigration:
                continue

    def run_post_apply(self, migrations, force=False):
        """
        Run any post-apply migrations present in ``migrations``
        """
        for m in migrations.post_apply:
            self.apply_one(m, mark=False, force=force)

    def rollback_migrations(self, migrations, force=False):
        if not migrations:
            return
        for m in migrations:
            try:
                self.rollback_one(m, force)
            except exceptions.BadMigration:
                continue

    def mark_migrations(self, migrations):
        with self.transaction():
            for m in migrations:
                try:
                    self.mark_one(m)
                except exceptions.BadMigration:
                    continue

    def unmark_migrations(self, migrations):
        with self.transaction():
            for m in migrations:
                try:
                    self.unmark_one(m)
                except exceptions.BadMigration:
                    continue

    def apply_one(self, migration, force=False, mark=True):
        """
        Apply a single migration
        """
        logger.info("Applying %s", migration.id)
        migration.process_steps(self, 'apply', force=force)
        if mark:
            with self.transaction():
                self.mark_one(migration)

    def rollback_one(self, migration, force=False):
        """
        Rollback a single migration
        """
        logger.info("Rolling back %s", migration.id)
        migration.process_steps(self, 'rollback', force=force)
        with self.transaction():
            self.unmark_one(migration)

    def unmark_one(self, migration):
        sql = self.delete_migration_sql.format(self)
        self.execute(sql, (migration.id,))

    def mark_one(self, migration):
        logger.info("Marking %s applied", migration.id)
        sql = self.insert_migration_sql.format(self)
        self.execute(sql, (migration.id, datetime.utcnow()))


class ODBCBackend(DatabaseBackend):
    driver_module = 'pyodbc'

    def connect(self, dburi):
        args = [('UID', dburi.username),
                ('PWD', dburi.password),
                ('ServerName', dburi.hostname),
                ('Port', dburi.port),
                ('Database', dburi.database)]
        args.extend(dburi.args.items())
        s = ';'.join('{}={}'.format(k, v) for k, v in args if v is not None)
        return self.driver.connect(s)


class OracleBackend(DatabaseBackend):

    driver_module = 'cx_Oracle'
    list_tables_sql = 'SELECT table_name FROM all_tables WHERE owner=user'

    def begin(self):
        """Oracle is always in a transaction, and has no "BEGIN" statement."""
        self._in_transaction = True

    def connect(self, dburi):
        kwargs = dburi.args
        if dburi.username is not None:
            kwargs['user'] = dburi.username
        if dburi.password is not None:
            kwargs['password'] = dburi.password
        # Oracle combines the hostname, port and database into a single DSN.
        # The DSN can also be a "net service name"
        kwargs['dsn'] = ''
        if dburi.hostname is not None:
            kwargs['dsn'] = dburi.hostname
        if dburi.port is not None:
            kwargs['dsn'] += ':{0}'.format(dburi.port)
        if dburi.database is not None:
            if kwargs['dsn']:
                kwargs['dsn'] += '/{0}'.format(dburi.database)
            else:
                kwargs['dsn'] = dburi.database

        return self.driver.connect(**kwargs)


class MySQLBackend(DatabaseBackend):

    driver_module = 'pymysql'

    def connect(self, dburi):
        kwargs = {'db': dburi.database}
        kwargs.update(dburi.args)
        if dburi.username is not None:
            kwargs['user'] = dburi.username
        if dburi.password is not None:
            kwargs['passwd'] = dburi.password
        if dburi.hostname is not None:
            kwargs['host'] = dburi.hostname
        if dburi.port is not None:
            kwargs['port'] = dburi.port
        if 'unix_socket' in dburi.args:
            kwargs['unix_socket'] = dburi.args['unix_socket']
        kwargs['db'] = dburi.database
        return self.driver.connect(**kwargs)

    def quote_identifier(self, identifier):
        sql_mode = self.execute("SHOW VARIABLES LIKE 'sql_mode'").fetchone()[1]
        if 'ansi_quotes' in sql_mode.lower():
            return super(MySQLBackend).quote_identifier(identifier)
        return "`{}`".format(identifier)


class MySQLdbBackend(MySQLBackend):
    driver_module = 'MySQLdb'


class SQLiteBackend(DatabaseBackend):

    driver_module = 'sqlite3'
    list_tables_sql = "SELECT name FROM sqlite_master WHERE type = 'table'"

    def connect(self, dburi):
        conn = self.driver.connect(dburi.database)
        conn.isolation_level = None
        return conn


class PostgresqlBackend(DatabaseBackend):

    driver_module = 'psycopg2'
    schema = None

    def connect(self, dburi):
        kwargs = {'dbname': dburi.database}
        kwargs.update(dburi.args)
        if dburi.username is not None:
            kwargs['user'] = dburi.username
        if dburi.password is not None:
            kwargs['password'] = dburi.password
        if dburi.port is not None:
            kwargs['port'] = dburi.port
        if dburi.hostname is not None:
<<<<<<< HEAD
            kwargs['host'] = dburi.hostname
        return self.driver.connect(**kwargs)
=======
            connargs.append('host=%s' % dburi.hostname)
        connargs.append('dbname=%s' % dburi.database)
        connection = self.driver.connect(' '.join(connargs))
        self.schema = dburi.args.get('schema')
        return connection
>>>>>>> 7b7a9bf7

    @contextmanager
    def disable_transactions(self):
        with super(PostgresqlBackend, self).disable_transactions():
            saved = self.connection.autocommit
            self.connection.autocommit = True
            yield
            self.connection.autocommit = saved

    def init_connection(self, connection):
        if self.schema:
            cursor = connection.cursor()
            cursor.execute("SET search_path TO {}".format(self.schema))<|MERGE_RESOLUTION|>--- conflicted
+++ resolved
@@ -164,7 +164,12 @@
     def connection(self):
         return self._connection
 
-<<<<<<< HEAD
+    def init_connection(self, connection):
+        """
+        Called when creating a connection or after a rollback. May do any
+        db specific tasks required to make the connection ready for use.
+        """
+
     @property
     def migration_table_quoted(self):
         return self.quote_identifier(self.migration_table)
@@ -175,13 +180,6 @@
 
     def quote_identifier(self, s):
         return '"{}"'.format(s)
-=======
-    def init_connection(self, connection):
-        """
-        Called when creating a connection or after a rollback. May do any
-        db specific tasks required to make the connection ready for use.
-        """
->>>>>>> 7b7a9bf7
 
     def _check_transactional_ddl(self):
         """
@@ -564,16 +562,9 @@
         if dburi.port is not None:
             kwargs['port'] = dburi.port
         if dburi.hostname is not None:
-<<<<<<< HEAD
             kwargs['host'] = dburi.hostname
+        self.schema = dburi.args.get('schema')
         return self.driver.connect(**kwargs)
-=======
-            connargs.append('host=%s' % dburi.hostname)
-        connargs.append('dbname=%s' % dburi.database)
-        connection = self.driver.connect(' '.join(connargs))
-        self.schema = dburi.args.get('schema')
-        return connection
->>>>>>> 7b7a9bf7
 
     @contextmanager
     def disable_transactions(self):
