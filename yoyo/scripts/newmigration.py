# Copyright 2015 Oliver Cope
#
# Licensed under the Apache License, Version 2.0 (the "License");
# you may not use this file except in compliance with the License.
# You may obtain a copy of the License at
#
#     http://www.apache.org/licenses/LICENSE-2.0
#
# Unless required by applicable law or agreed to in writing, software
# distributed under the License is distributed on an "AS IS" BASIS,
# WITHOUT WARRANTIES OR CONDITIONS OF ANY KIND, either express or implied.
# See the License for the specific language governing permissions and
# limitations under the License.

from datetime import date
from textwrap import dedent
from tempfile import NamedTemporaryFile
import configparser
import glob
import logging
import io
import re
import shlex
import subprocess
import sys
import traceback

from yoyo import default_migration_table
from yoyo.config import CONFIG_NEW_MIGRATION_COMMAND_KEY
from yoyo.migrations import read_migrations, heads, Migration
from yoyo import utils
from .main import InvalidArgument

from os import path, stat, unlink, rename

logger = logging.getLogger("yoyo.migrations")

tempfile_prefix = "_tmp_yoyonew"

migration_template = dedent(
    '''\
    """
    {message}
    """

    from yoyo import step

    __depends__ = {{{depends}}}

    steps = [
        step("")
    ]
    '''
)
migration_sql_template = dedent(
    """\
    -- {message}
    -- depends: {depends}

    """
)


def install_argparsers(global_parser, subparsers):
    parser_new = subparsers.add_parser(
        "new", parents=[global_parser], help="Create a new migration"
    )
    parser_new.set_defaults(func=new_migration)
    parser_new.add_argument("--message", "-m", help="Message", default="")
    parser_new.add_argument(
        "--sql", help="Create file in SQL format", action="store_true"
    )
    parser_new.add_argument(
        "--migration-table",
        dest="migration_table",
        action="store",
        default=default_migration_table,
        help="Name of table to use for storing " "migration metadata",
    )
    parser_new.add_argument(
        "sources", nargs="*", help="Source directory of migration scripts"
    )
    parser_new.add_argument(
        "-d",
        "--database",
        default=None,
        help="Database, eg 'sqlite:///path/to/sqlite.db' "
        "or 'postgresql://user@host/db'",
    )


def new_migration(args, config):

    try:
        directory = args.sources[0]
    except IndexError:
        raise InvalidArgument("Please specify a migrations directory")

    message = args.message
    migrations = read_migrations(directory)
    depends = sorted(heads(migrations), key=lambda m: m.id)
    if args.sql:
        template = migration_sql_template
        depends_str = "  ".join(m.id for m in depends)
    else:
        template = migration_template
        depends_str = ", ".join("{!r}".format(m.id) for m in depends)
    migration_source = template.format(message=message, depends=depends_str)

    extension = ".sql" if args.sql else ".py"
    if args.batch_mode:
        p = make_filename(config, directory, message, extension)
        with io.open(p, "w", encoding="UTF-8") as f:
            f.write(migration_source)
    else:
        p = create_with_editor(config, directory, migration_source, extension)
        if p is None:
            return

    try:
        command = config.get("DEFAULT", CONFIG_NEW_MIGRATION_COMMAND_KEY)
        command = [part.format(p) for part in shlex.split(command)]
        logger.info("Running command: %s", " ".join(command))
        subprocess.call(command)
    except configparser.NoOptionError:
        pass

    print("Created file", p)


def slugify(message):
    s = utils.unidecode(message)
    s = re.sub(re.compile(r"[^-a-z0-9]+"), "-", s.lower())
    s = re.compile(r"-{2,}").sub("-", s).strip("-")
    return s


def make_filename(config, directory, message, extension):
    lines = (line.strip() for line in message.split("\n"))
    lines = (line for line in lines if line)
    message = next(lines, None)

    if message:
        slug = "-" + slugify(message)
    else:
        slug = ""

    datestr = date.today().strftime("%Y%m%d")
    number = "01"
    rand = utils.get_random_string(5)

    try:
        prefix = config.get("DEFAULT", "prefix")
    except configparser.NoOptionError:
        prefix = ""

    for p in glob.glob(path.join(directory, "{}{}_*".format(prefix, datestr))):
        n = path.basename(p)[len(prefix) + len(datestr) + 1 :].split("_")[0]

        try:
            if number <= n:
                number = str(int(n) + 1).zfill(2)
        except ValueError:
            continue

    return path.join(
        directory,
        "{}{}_{}_{}{}{}".format(prefix, datestr, number, rand, slug, extension),
    )


def create_with_editor(config, directory, migration_source, extension):
    editor = utils.get_editor(config)
<<<<<<< HEAD
    tmpfile = NamedTemporaryFile(
        dir=directory, prefix=tempfile_prefix, suffix=extension, delete=False
    )
    try:
        with io.open(tmpfile.name, "w", encoding="UTF-8") as f:
=======
    tmpfile = NamedTemporaryFile(mode='w',
                                 dir=directory,
                                 prefix=tempfile_prefix,
                                 suffix='.py',
                                 encoding='UTF-8',
                                 delete=False)
    try:
        with tmpfile as f:
>>>>>>> 42e2e9c4
            f.write(migration_source)

        editor = [part.format(tmpfile.name) for part in shlex.split(editor)]
        if not any(tmpfile.name in part for part in editor):
            editor.append(tmpfile.name)

        mtime = stat(tmpfile.name).st_mtime
        sys.path.insert(0, directory)
        while True:
            try:
                subprocess.call(editor)
            except OSError:
                print("Error: could not open editor!")
            else:
                if stat(tmpfile.name).st_mtime == mtime:
                    print("abort: no changes made")
                    return None

            try:
                migration = Migration(None, tmpfile.name, None)
                migration.load()
                message = getattr(migration.module, "__doc__", "")
                break
            except Exception:
                message = ""
                print("Error loading migration")
                print(traceback.format_exc())
                print()
                r = utils.prompt("Retry editing?", "Ynq?")
                if r == "q":
                    return None
                elif r == "y":
                    continue
                elif r == "n":
                    break
                elif r == "?":
                    print("")
                    print("y: reopen the migration file in your editor")
                    print("n: save the migration as-is, without re-editing")
                    print("q: quit without saving the migration")
                    print("")
                    print("?: show this help")
                    continue

        sys.path = sys.path[1:]

        filename = make_filename(config, directory, message, extension)
        rename(tmpfile.name, filename)
        return filename
    finally:
        try:
            unlink(tmpfile.name)
        except OSError:
            pass<|MERGE_RESOLUTION|>--- conflicted
+++ resolved
@@ -171,22 +171,16 @@
 
 def create_with_editor(config, directory, migration_source, extension):
     editor = utils.get_editor(config)
-<<<<<<< HEAD
     tmpfile = NamedTemporaryFile(
-        dir=directory, prefix=tempfile_prefix, suffix=extension, delete=False
-    )
-    try:
-        with io.open(tmpfile.name, "w", encoding="UTF-8") as f:
-=======
-    tmpfile = NamedTemporaryFile(mode='w',
-                                 dir=directory,
-                                 prefix=tempfile_prefix,
-                                 suffix='.py',
-                                 encoding='UTF-8',
-                                 delete=False)
+        mode="w",
+        encoding="UTF-8",
+        dir=directory,
+        prefix=tempfile_prefix,
+        suffix=extension,
+        delete=False,
+    )
     try:
         with tmpfile as f:
->>>>>>> 42e2e9c4
             f.write(migration_source)
 
         editor = [part.format(tmpfile.name) for part in shlex.split(editor)]
